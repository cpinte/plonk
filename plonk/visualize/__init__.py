"""Visualize SPH data.

The Plonk implementation for visualizing smoothed particle hydrodynamics
simulations using kernel density estimation based interpolation.
"""

from .animation import animation, animation_particles, animation_profiles
from .functions import get_extent_from_percentile, plot_smoothing_length
from .interpolation import interpolate
from .multi import plot_snaps
from .visualization import image, plot, vector

__all__ = [
    'animation',
    'animation_particles',
    'animation_profiles',
    'get_extent_from_percentile',
<<<<<<< HEAD
    'image',
=======
    'plot_smoothing_length',
>>>>>>> d1cba022
    'interpolate',
    'plot',
    'plot_snaps',
    'vector',
]<|MERGE_RESOLUTION|>--- conflicted
+++ resolved
@@ -15,11 +15,8 @@
     'animation_particles',
     'animation_profiles',
     'get_extent_from_percentile',
-<<<<<<< HEAD
     'image',
-=======
     'plot_smoothing_length',
->>>>>>> d1cba022
     'interpolate',
     'plot',
     'plot_snaps',
